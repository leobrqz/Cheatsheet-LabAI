--- conflicted
+++ resolved
@@ -1,19 +1,9 @@
-# SheetCheater a _cheatsheet_ generator
+# Cheatsheet Generator
 
 This project is a Gradio-based application that generates customized cheatsheets based on user inputs.
 
 ## Setup Instructions
 
-<<<<<<< HEAD
-### OpenAI API
-1. Create a `.env` file in the root directory of the project.
-2. Add your OpenAI API key to the `.env` file in
-   ```
-   OPENAI_API_KEY=your_openai_api_key_here
-   ```
-
-### Install Requirements
-=======
 ### 1. API Key Setup
 
 Create a `.env` file in the project root with your OpenAI API key:
@@ -24,30 +14,15 @@
 #### Local Setup
 
 1. Install Requirements:
->>>>>>> e881fe6f
 ```bash
 pip install -r requirements.txt
 ```
 
-<<<<<<< HEAD
-### Start the Application
-Run the following command to launch the Gradio interface:
-=======
 2. Start the Application:
->>>>>>> e881fe6f
 ```bash
 gradio main.py
 ```
 
-<<<<<<< HEAD
-The application will start, and you can access it in your browser locally.
-
-### External Documentation
-Please refer to these documentations for more in-depth explanations:
-- [OpenAI API](https://platform.openai.com/docs/)
-- [Langchain](https://python.langchain.com/api_reference/reference.html/)
-- [Gradio](https://gradio.app/docs/)
-=======
 The application will be available at `http://localhost:7860`
 
 #### Docker Setup
@@ -62,5 +37,4 @@
 docker run -p 7860:7860 --env-file .env cheatsheet-generator
 ```
 
-The application will be available at `http://localhost:7860`
->>>>>>> e881fe6f
+The application will be available at `http://localhost:7860`